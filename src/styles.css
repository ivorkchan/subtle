--- conflicted
+++ resolved
@@ -247,8 +247,7 @@
   text-align: start;
   box-sizing: border-box;
   /* overflow-x: hidden; */
-<<<<<<< HEAD
-  overflow-y: scroll;
+  overflow-y: auto;
 }
 
 hr {
@@ -261,8 +260,4 @@
 .label-yellow { background-color: var(--uchu-yellow-2); }
 .label-green  { background-color: var(--uchu-green-2); }
 .label-blue   { background-color: var(--uchu-blue-2); }
-.label-purple { background-color: var(--uchu-purple-2); }
-=======
-  overflow-y: auto;
-}
->>>>>>> 0398d7ae
+.label-purple { background-color: var(--uchu-purple-2); }