console.info('Interface loading');

import { get, writable } from "svelte/store";

import * as dialog from "@tauri-apps/plugin-dialog";
import * as fs from "@tauri-apps/plugin-fs";
import { Menu } from "@tauri-apps/api/menu";
import chardet from 'chardet';
import * as iconv from 'iconv-lite';

import { ASS } from "../core/ASS";
import { type Subtitles } from "../core/Subtitles.svelte";

import { Dialogs } from "./Dialogs";
import { ChangeType, Source } from "./Source";
import { Editing } from "./Editing";
import { parseSubtitleSource } from "./Frontend";
import { PrivateConfig } from "../config/PrivateConfig";
import { Playback } from "./Playback";
import { DebugConfig, MainConfig } from "../config/Groups";
import { Basic } from "../Basic";

import { unwrapFunctionStore, _ } from 'svelte-i18n';
import { SubtitleUtil } from "../core/SubtitleUtil";
const $_ = unwrapFunctionStore(_);

export enum UIFocus {
    Other,
    Table,
    EditingField,
    Timeline
}

const IMPORT_FILTERS = [
    { name: $_('filter.all-supported-formats'), extensions: ['json', 'srt', 'vtt', 'ssa', 'ass'] },
    { name: $_('filter.srt-subtitles'), extensions: ['srt'] },
    { name: $_('filter.vtt-subtitles'), extensions: ['vtt'] },
    { name: $_('filter.ssa-subtitles'), extensions: ['ssa', 'ass'] },
    { name: $_('filter.subtle-archive'), extensions: ['json'] }];

export async function guardAsync(x: () => Promise<void>, msg: string): Promise<void>;
export async function guardAsync<T>(x: () => Promise<T>, msg: string, fallback: T): Promise<T>;

export async function guardAsync<T>(x: () => Promise<T>, msg: string, fallback?: T) {
    if (DebugConfig.data.disableTry) {
        return await x();
    } else {
        try {
            return await x();
        } catch (x) {
            Interface.status.set(`${msg}: ${x}`);
            return fallback;
        };
    }
}

type EnforceNotPromise<T extends () => any> = ReturnType<T> extends Promise<any> ? never : T;

export function guard<T extends () => void>(x: EnforceNotPromise<T>, msg: string): void;
export function guard<T extends () => any>(
    x: EnforceNotPromise<T>, msg: string, fallback: ReturnType<T>): ReturnType<T>;

export function guard<T>(x: () => T, msg: string, fallback?: T) {
    if (DebugConfig.data.disableTry) {
        return x();
    } else {
        try {
            return x();
        } catch (x) {
            Interface.status.set(`${msg}: ${x}`);
            return fallback;
        };
    }
}

export const Interface = {
    uiFocus: writable(UIFocus.Other),
    status: writable('ok'),

    getUIFocus() {
        return get(this.uiFocus);
    },

    async readTextFile(path: string) {
        try {
            const stats = await fs.stat(path);
            if (!stats.isFile) {
                Interface.status.set($_('msg.not-a-file', {values: {path}}));
                return;
            }
            if (stats.size > 1024*1024*5 && !await dialog.ask($_('msg.very-large-file-warning'), {kind: 'warning'})) return null;
        } catch {
            Interface.status.set($_('msg.does-not-exist', {values: {path}}));
            return;
        }
        return guardAsync(async () => {
            const file = await fs.readFile(path);
            const result = chardet.analyse(file);
            if (result[0].confidence == 100 
            && (result[0].name == 'UTF-8' || result[0].name == 'ASCII'))
            {
                return iconv.decode(file, 'UTF-8');
            } else {
                const out = await Dialogs.encoding.showModal!({source: file, result});
                if (!out) return null;
                return out.decoded;
            }
        }, $_('msg.unable-to-read-file-path', {values: {path}}), null);
    },

    async openFile(path: string) {
        const text = await this.readTextFile(path);
        if (!text) return;
        let [newSubs, isJSON] = parseSubtitleSource(text);
        if (!newSubs) {
            this.status.set($_('msg.failed-to-parse-as-subtitles-path', {values: {path}}));
            return;
        }
        await Source.openDocument(newSubs, path, !isJSON);
        if (newSubs.migrated) await dialog.message(
            $_('msg.note-file-is-migrated-path', {values: {path}}));
        const video = PrivateConfig.getVideo(path);
        if (video) await this.openVideo(video);
        else await Playback.close();
        Interface.status.set($_('msg.opened-path', {values: {path}}));
    },

    async openVideo(path: string) {
        guardAsync(async () => await Playback.load(path), 
            $_('msg.error-opening-video-path', {values: {path}}));
        
        let source = get(Source.currentFile);
        if (source != '')
            PrivateConfig.rememberVideo(source, path);
    },

    async warnIfNotSaved() {
        return !get(Source.fileChanged) || await dialog.confirm($_('msg.proceed-without-saving'));
    },

    async openFileMenu() {
        const paths = PrivateConfig.get('paths');
        let openMenu = await Menu.new({ items: [
            {
              text: $_('cxtmenu.other-file'),
              async action(_) {
                if (await Interface.warnIfNotSaved())
                Interface.askOpenFile();
              },
            },
            { item: 'Separator' },
            ...(paths.length == 0 ? [
                {
                  text: $_('cxtmenu.no-recent-files'),
                  enabled: false
                }
              ] : paths.map((x) => ({
                text: '[...]/' + x.name.split(Basic.pathSeparator)
                  .slice(-2).join(Basic.pathSeparator),
                action: async () => {
                  if (await Interface.warnIfNotSaved())
                  Interface.openFile(x.name);
                }
              }))
            ),
        ]});
        openMenu.popup();
    },

    async askImportFile() {
        const selected = await dialog.open({multiple: false, filters: IMPORT_FILTERS});
        if (typeof selected != 'string') return;
        const text = await this.readTextFile(selected);
        if (!text) return;
        let [newSubs, _] = parseSubtitleSource(text);
        if (!newSubs) {
            this.status.set($_('msg.failed-to-parse-as-subtitles-path', 
                {values: {path: selected}}));
            return;
        }
        const options = await Dialogs.importOptions.showModal!();
        if (!options) return;

        let entries = SubtitleUtil.merge(Source.subs, newSubs, options);
        if (entries.length > 0) {
            Editing.setSelection(entries);
        }
        Source.markChanged(ChangeType.General);
        Interface.status.set('imported');
    },

    async exportFileMenu() {
        let ask = async (ext: string, func: (s: Subtitles) => string) => {
            const selected = await dialog.save({
                filters: [{name: $_('filter.subtitle-file'), extensions: [ext]}]});
            if (typeof selected != 'string') return;
            await Source.exportTo(selected, func(Source.subs));
        }
        let menu = await Menu.new({items: [
            {
                text: 'ASS',
                action: () => ask('ass', (x) => ASS.export(x))
            },
            {
                text: $_('cxtmenu.srt-plaintext'),
                action: async () => {
                    const result = await Dialogs.export.showModal!();
                    if (!result) return;
                    ask(result.ext, () => result.content);
                }
            }
        ]});
        menu.popup();
    },
  
    async askOpenFile() {
        const path = await dialog.open({multiple: false, filters: IMPORT_FILTERS});
        if (typeof path != 'string') return;
        await this.openFile(path);
        Source.startAutoSave()
    },

    async askOpenVideo() {
        const selected = await dialog.open({multiple: false, 
            filters: [{name: $_('filter.video-file'), extensions: ['avi', 'mp4', 'webm', 'mkv']}]});
        if (typeof selected != 'string') return;
        await this.openVideo(selected);
    },
  
    async askSaveFile(saveAs = false) {
        let file = get(Source.currentFile);
        if (file == '' || saveAs || Source.subs.migrated) {
            const selected = await dialog.save({
                filters: [{name: $_('filter.subtle-archive'), extensions: ['json']}],
                defaultPath: file ?? undefined
            });
            if (typeof selected != 'string') return;
            file = selected;
        }
        const text = JSON.stringify(Source.subs.toSerializable(), undefined, 2);
        if (await Source.saveTo(file, text) && Playback.video?.source) {
            PrivateConfig.rememberVideo(file, Playback.video.source);
<<<<<<< HEAD
            Source.subs.migrated = false;
        }
=======
        Source.startAutoSave()
>>>>>>> 835b0f01
    },

    async savePublicConfig() {
        await guardAsync(() => MainConfig.save(),
            `error saving public config`);
    }
}<|MERGE_RESOLUTION|>--- conflicted
+++ resolved
@@ -240,12 +240,9 @@
         const text = JSON.stringify(Source.subs.toSerializable(), undefined, 2);
         if (await Source.saveTo(file, text) && Playback.video?.source) {
             PrivateConfig.rememberVideo(file, Playback.video.source);
-<<<<<<< HEAD
             Source.subs.migrated = false;
         }
-=======
-        Source.startAutoSave()
->>>>>>> 835b0f01
+        Source.startAutoSave();
     },
 
     async savePublicConfig() {
