--- conflicted
+++ resolved
@@ -1,30 +1,21 @@
-<<<<<<< HEAD
 console.info('Source loading');
 
 import { get, writable } from "svelte/store";
 import { Subtitles } from "../core/Subtitles.svelte";
 import { SubtitleTools } from "../core/SubtitleUtil";
-=======
-import {get, writable} from "svelte/store";
-import {Subtitles, SubtitleTools} from "../core/Subtitles.svelte";
->>>>>>> 835b0f01
 
 import * as fs from "@tauri-apps/plugin-fs";
-import {BaseDirectory} from "@tauri-apps/plugin-fs";
-import {guardAsync, Interface} from "./Interface";
-import {PrivateConfig} from "../config/PrivateConfig";
-import {Editing} from "./Editing";
-import {EventHost} from "./Frontend";
-import {basename} from '@tauri-apps/api/path';
+import { basename } from '@tauri-apps/api/path';
+import { guardAsync, Interface } from "./Interface";
+import { PrivateConfig } from "../config/PrivateConfig";
+import { InterfaceConfig } from "../config/Groups";
+import { Editing } from "./Editing";
+import { EventHost } from "./Frontend";
 
-import {_, unwrapFunctionStore} from 'svelte-i18n';
-import {InterfaceConfig} from "../config/Groups";
-
-console.info('Source loading');
-
+import { unwrapFunctionStore, _ } from 'svelte-i18n';
 const $_ = unwrapFunctionStore(_);
 
-let intervalId = 1
+let intervalId = 0;
 
 export type Snapshot = {
     archive: string,
@@ -166,7 +157,7 @@
                 (currentFile == '' ? 'untitled' : await basename(currentFile, '.json'))
                 + '_' + getCurrentTimestampForFilename() + '.json';
             const text = JSON.stringify(Source.subs.toSerializable());
-            await fs.writeTextFile(autoSaveName, text, { baseDir: BaseDirectory.AppLocalData });
+            await fs.writeTextFile(autoSaveName, text, { baseDir: fs.BaseDirectory.AppLocalData });
             Interface.status.set($_('msg.autosave-complete', {values: {time: new Date().toLocaleTimeString(),}}));
         }, $_('msg.autosave-failed'));
     },
