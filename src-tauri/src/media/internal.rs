extern crate ffmpeg_next as ffmpeg;

use core::fmt;
use ffmpeg::decoder;
use ffmpeg::format::Pixel;
use ffmpeg::threading::Type;
use serde::Serialize;
use std::cmp;

use ffmpeg::error::EAGAIN;
use ffmpeg::software::resampling;
use ffmpeg::software::scaling;
use ffmpeg::{codec, format, frame, media, rescale, software, ChannelLayout, Rational, Rescale};
use log::debug;
use log::trace;
use log::warn;

use crate::media::accel;
use crate::media::aggregation_tree::AggregationTree;

#[derive(Debug)]
pub enum MediaError {
    FFMpegError {
        func: String,
        e: ffmpeg::Error,
        line: u32,
    },
    InternalError(String),
}

impl fmt::Display for MediaError {
    fn fmt(&self, f: &mut std::fmt::Formatter<'_>) -> std::fmt::Result {
        match self {
            MediaError::FFMpegError { func, e, line } => write!(f, "at {}: {}: {}", line, func, e),
            MediaError::InternalError(msg) => write!(f, "internal error: {}", msg),
        }
    }
}

#[derive(Clone, Debug, Serialize)]
#[serde(rename_all = "camelCase")]
pub enum StreamType {
    Audio,
    Video,
    Subtitle,
    Unknown,
}

#[derive(Clone, Debug, Serialize)]
pub struct StreamInfo {
    r#type: StreamType,
    index: usize,
    description: String,
}

pub struct DecodedVideoFrame {
    pub position: i64,
    pub time: f64,
    pub decoded: frame::Video,
}

pub struct DecodedAudioFrame {
    pub position: i64,
    pub time: f64,
    pub decoded: frame::Audio,
}

#[derive(Clone, Serialize, Debug)]
pub struct AudioSampleData {
    pub start: usize,
    pub position: i64,
    pub intensity: Vec<f32>
}

#[derive(Clone, Serialize, Debug)]
pub struct VideoSampleData {
    pub start: usize,
    pub keyframes: Vec<u8>
}

pub struct AudioBase {
    stream_i: usize,
    stream_timebase: Rational,
    pos_timebase: Rational, // = rate ^ -1
    length: usize,
    decoder: codec::decoder::Audio,
}

pub struct AudioPlayerFront {
    resampler: resampling::Context,
}

pub struct AudioSamplerFront {
    resampler: resampling::Context,
    step: u32,
    intensities: AggregationTree<f32, fn(f32, f32) -> f32>,
}

pub enum AudioFront {
    Player(AudioPlayerFront),
    Sampler(AudioSamplerFront),
}

pub struct AudioContext {
    base: AudioBase,
    front: AudioFront,
}

pub enum Frame {
    Audio(DecodedAudioFrame),
    Video(DecodedVideoFrame),
}

pub struct VideoBase {
    stream_i: usize,
    stream_timebase: Rational,
    pos_timebase: Rational, // = framerate ^ -1
    framerate: Rational,
    sample_aspect_ratio: Rational,
    original_size: (u32, u32),
    length: usize,

    decoder: codec::decoder::Video,
    accelerator: Option<accel::HardwareDecoder>
}

pub struct VideoPlayerFront {
    original_format: format::Pixel,
    original_size: (u32, u32),
    output_size: (u32, u32),
    scaling_method: scaling::Flags,
    scaler: scaling::Context,
}

pub struct VideoSamplerFront {
    keyframes: AggregationTree<u8, fn(u8, u8) -> u8>,
}

pub enum VideoFront {
    Player(VideoPlayerFront),
    Sampler(VideoSamplerFront),
}

pub struct VideoContext {
    base: VideoBase,
    front: VideoFront,
}

pub struct MediaPlayback {
    input: Box<format::context::Input>,
    audio: Option<AudioContext>,
    video: Option<VideoContext>,
}

// Required by tauri. Is this ok?
unsafe impl Send for MediaPlayback {}

macro_rules! check {
    ($e:expr) => {
        $e.map_err(|e| MediaError::FFMpegError {
            func: stringify!($e).to_string(),
            line: line!(),
            e,
        })
    };
}

impl MediaPlayback {
    pub fn audio(&self) -> Option<&AudioContext> {
        self.audio.as_ref()
    }

    pub fn audio_mut(&mut self) -> Option<&mut AudioContext> {
        self.audio.as_mut()
    }

    pub fn video(&self) -> Option<&VideoContext> {
        self.video.as_ref()
    }

    pub fn video_mut(&mut self) -> Option<&mut VideoContext> {
        self.video.as_mut()
    }

    pub fn from_file(path: &str) -> Result<MediaPlayback, MediaError> {
        let input = Box::new(check!(format::input(&path))?);
        debug!("got input from {}", path);
        Ok(MediaPlayback {
            input,
            audio: None,
            video: None,
        })
    }

    pub fn describe_streams(&self) -> Vec<StreamInfo> {
        let mut streams = Vec::<StreamInfo>::new();
        for stream in self.input.streams() {
            let metadata = stream.metadata();
            let lang = metadata.get("language").unwrap_or("--");
            streams.push(StreamInfo {
                r#type: match stream.parameters().medium() {
                    media::Type::Video => StreamType::Video,
                    media::Type::Audio => StreamType::Audio,
                    media::Type::Subtitle => StreamType::Subtitle,
                    media::Type::Data => StreamType::Unknown,
                    media::Type::Unknown => StreamType::Unknown,
                    media::Type::Attachment => StreamType::Unknown,
                },
                index: stream.index(),
                description: format!("[{}] {}", stream.index(), lang),
            });
        }
        streams
    }

    pub fn duration(&self) -> f64 {
        self.input.duration() as f64 * f64::from(rescale::TIME_BASE)
    }

    fn create_video_base(
        &self, index: Option<usize>, accel: bool
    ) -> Result<VideoBase, MediaError> {
        let index = match index {
            Some(x) => x,
            None => self
                .input
                .streams()
                .best(media::Type::Video)
                .ok_or(MediaError::InternalError("No video stream".to_string()))?
                .index(),
        };

        let stream = self.input.stream(index).ok_or(MediaError::InternalError(
            "invalid stream index".to_string(),
        ))?;

        let codec = decoder::find(stream.parameters().id()).ok_or(
            MediaError::InternalError(format!(
                "codec not found: {:?}", stream.parameters().id()),
        ))?;

        // create decoder
        let mut decoder_ctx = codec::Context::new_with_codec(codec).decoder();
        debug!("codec: {:?}", decoder_ctx.codec().map(|x| x.id()));

        decoder_ctx.set_threading(codec::threading::Config { 
            kind: Type::Frame, 
            count: num_cpus::get()
        });
        debug!("create_video_base: using {} threads", num_cpus::get());

        let accelerator_name = 
            if !accel { "" }
            else if cfg!(windows) { "d3d11va" }
            else if cfg!(target_os = "macos") { "videotoolbox" }
            else { "" };
        let accelerator = 
            if accel::HardwareDecoder::available_types()
                .iter().any(|x| x == accelerator_name)
            {
                match accel::HardwareDecoder::create(
                        accelerator_name, &mut decoder_ctx) {
                    Ok(x) => {
                        debug!("create_video_base: using accelerator: {}", x.name());
                        Some(x)
                    },
                    Err(e) => {
                        debug!("create_video_base: error creating accelerator: {e}");
                        None
                    }
                }
            } else { None };

        check!(decoder_ctx.set_parameters(stream.parameters()))?; // avcodec_parameters_to_context
        let decoder = check!(decoder_ctx.video())?; // avcodec_open2

        let stream_avgfr = stream.avg_frame_rate();
        let stream_rfr = stream.rate();
        let decoder_fr = decoder.frame_rate();
        debug!(
            "create_video_base: {:?}; avgfr={stream_avgfr}:rfr={stream_rfr}; decoder: fr={:?}",
            decoder.format(), decoder_fr
        );
        // we decide to use r_frame_rate

        let sample_aspect_ratio = match decoder.aspect_ratio() {
            Rational(0, _) => Rational(1, 1),
            x => if f64::from(x) <= 0.0 { Rational(1, 1) } else { x  }
        };

        if sample_aspect_ratio != Rational(1, 1) {
            debug!("create_video_base: note: SAR is {:?}", sample_aspect_ratio);
        }

        let length: usize = match stream.duration() {
            x if x > 0 => x,
            _ => self
                .input
                .duration()
                .rescale(rescale::TIME_BASE, stream_rfr.invert()),
        }
        .try_into()
        .unwrap();

        Ok(VideoBase {
            stream_i: index,
            stream_timebase: stream.time_base(),
            pos_timebase: stream_rfr.invert(),
            original_size: (decoder.width(), decoder.height()),
            framerate: stream_rfr,
            sample_aspect_ratio,
            length,
            decoder, accelerator
        })
    }

    pub fn open_video(
        &mut self, index: Option<usize>, accel: bool
    ) -> Result<(), MediaError> {
        let base = self.create_video_base(index, accel)?;

        let format = if let Some(_) = base.accelerator.as_ref() {
            Pixel::NV12 // TODO: I just guessed one
        } else {
            base.decoder.format()
        };
        
        let front = VideoFront::Player(VideoPlayerFront {
            original_format: format,
            original_size: (base.decoder.width(), base.decoder.height()),
            output_size: (base.decoder.width(), base.decoder.height()),
            scaling_method: scaling::Flags::FAST_BILINEAR,
            scaler: check!(scaling::Context::get(
                format,
                base.decoder.width(),
                base.decoder.height(),
                format::Pixel::RGBA,
                base.decoder
                    .width()
                    .rescale(Rational(1, 1), base.sample_aspect_ratio)
                    .try_into()
                    .unwrap(),
                base.decoder.height(),
                scaling::Flags::FAST_BILINEAR,
            ))?,
        });

        self.video = Some(VideoContext { base, front });
        Ok(())
    }

    pub fn open_video_sampler(
        &mut self, index: Option<usize>, accel: bool
    ) -> Result<(), MediaError> {
        let base = self.create_video_base(index, accel)?;

        let front = VideoFront::Sampler(VideoSamplerFront {
            keyframes: AggregationTree::new(base.length, |a, b| cmp::max(a, b), 0),
        });

        self.video = Some(VideoContext { base, front });
        Ok(())
    }

    fn create_audio_base(&self, index: Option<usize>) -> Result<AudioBase, MediaError> {
        let index = match index {
            Some(x) => x,
            None => self
                .input
                .streams()
                .best(media::Type::Audio)
                .ok_or(MediaError::InternalError("No audio stream".to_string()))?
                .index(),
        };
        let stream = self.input.stream(index).ok_or(MediaError::InternalError(
            "invalid stream index".to_string(),
        ))?;

        // create decoder
        let codecxt = check!(codec::Context::from_parameters(stream.parameters()))?;
        let mut decoder = check!(codecxt.decoder().audio())?;
        check!(decoder.set_parameters(stream.parameters()))?;
        decoder.set_packet_time_base(stream.time_base());

        let length: usize = self
            .input
            .duration()
            .rescale(rescale::TIME_BASE, decoder.time_base())
            .try_into()
            .unwrap();

        debug!(
            "audio {}:len={};stream_tb={};decoder_tb={};rate={};format={};layout=0x{:x}",
            index,
            length,
            stream.time_base(),
            decoder.time_base(),
            decoder.rate(),
            decoder.format().name(),
            decoder.channel_layout().bits()
        );

        Ok(AudioBase {
            stream_i: index,
            stream_timebase: stream.time_base(),
            pos_timebase: decoder.time_base(),
            length,
            decoder,
        })
    }

    pub fn open_audio(&mut self, index: Option<usize>) -> Result<(), MediaError> {
        let base = self.create_audio_base(index)?;

        let front = AudioFront::Player(AudioPlayerFront {
            resampler: check!(software::resampler(
                (
                    base.decoder.format(),
                    base.decoder.channel_layout(),
                    base.decoder.rate()
                ),
                (
                    format::Sample::F32(format::sample::Type::Packed),
                    ChannelLayout::MONO,
                    base.decoder.rate(),
                ),
            ))?,
        });

        self.audio = Some(AudioContext { base, front });
        Ok(())
    }

    pub fn open_audio_sampler(
        &mut self,
        index: Option<usize>,
        resolution: usize,
    ) -> Result<(), MediaError> {
        let base = self.create_audio_base(index)?;

        let step = base.decoder.rate().div_ceil(resolution as u32);
        let front = AudioFront::Sampler(AudioSamplerFront {
            resampler: check!(software::resampler(
                (
                    base.decoder.format(),
                    base.decoder.channel_layout(),
                    base.decoder.rate()
                ),
                (
                    format::Sample::F32(format::sample::Type::Packed),
                    ChannelLayout::MONO,
                    base.decoder.rate(),
                ),
            ))?,
            intensities: AggregationTree::new(
                base.length.div_ceil(step as usize),
                |a, b| a.max(b),
                f32::NAN,
            ),
            step
        });

        self.audio = Some(AudioContext { base, front });
        log::debug!("opening audio sampler: ok");
        Ok(())
    }

    /// Returns Ok(None) at EOF
    pub fn get_next(&mut self) -> Result<Option<Frame>, MediaError> {
        assert!(self.audio.is_some() || self.video.is_some());

        for (stream, packet) in self.input.packets() {
            if let Some(c) = self.audio.as_mut() {
                if c.base.stream_i == stream.index() {
                    // decode audio packet
                    c.feed(&packet)?;
                    if let Some(f) = c.decode()? {
                        return Ok(Some(Frame::Audio(f)));
                    }
                }
            }
            if let Some(c) = self.video.as_mut() {
                if c.base.stream_i == stream.index() {
                    // decode video packet
                    c.feed(&packet)?;
                    if let Some(f) = c.decode()? {
                        return Ok(Some(Frame::Video(f)));
                    }
                }
            }
        }
        Ok(None)
    }

    // returns false at eof
    pub fn sample_next(&mut self, 
        audio_data: Option<&mut AudioSampleData>,
        video_data: Option<&mut VideoSampleData>
    ) -> Result<Option<Frame>, MediaError> {
        assert!(self.audio.is_some() || self.video.is_some());
        match self.get_next()? {
            Some(Frame::Audio(f)) => 
            match self.audio_mut().unwrap().front_mut() {
                AudioFront::Sampler(s) => {
                    s.process(&f, audio_data)?;
                    Ok(Some(Frame::Audio(f)))
                }
                _ => return Err(MediaError::InternalError(
                    "audio not opened as sampler".to_string()))
            },
            Some(Frame::Video(f)) => 
            match self.video_mut().unwrap().front_mut() {
                VideoFront::Sampler(s) => {
                    s.process(&f, video_data)?;
                    Ok(Some(Frame::Video(f)))
                }
                _ => return Err(MediaError::InternalError(
                    "video not opened as sampler".to_string()))
            },
            None => Ok(None),
        }
    }

    pub fn seek_video(&mut self, position: i64) -> Result<(), MediaError> {
        let cxt = self
            .video
            .as_mut()
            .ok_or(MediaError::InternalError("no video".to_string()))?;
        cxt.flush();

        let rescaled = position.rescale(cxt.base.pos_timebase, cxt.base.stream_timebase);
        trace!("seek video: pos={}, rescaled={}", position, rescaled);

        unsafe {
            match ffmpeg_sys_next::avformat_seek_file(
                self.input.as_mut_ptr(),
                cxt.base.stream_i as i32,
                0,
                rescaled,
                rescaled,
                ffmpeg_sys_next::AVSEEK_FLAG_BACKWARD,
            ) {
                s if s >= 0 => Ok(()),
                e => Err(MediaError::InternalError(format!(
                    "seek_video: avformat_seek_file -> {}",
                    e
                ))),
            }
        }
    }

    pub fn seek_audio(&mut self, position: i64) -> Result<(), MediaError> {
        let cxt = self
            .audio
            .as_mut()
            .ok_or(MediaError::InternalError("no audio".to_string()))?;
        cxt.flush();

        let rescaled = position.rescale(cxt.base.pos_timebase, cxt.base.stream_timebase);
        trace!("seek audio: pos={}, rescaled={}", position, rescaled);

        unsafe {
            match ffmpeg_sys_next::avformat_seek_file(
                self.input.as_mut_ptr(),
                cxt.base.stream_i as i32,
                0,
                rescaled,
                rescaled,
                ffmpeg_sys_next::AVSEEK_FLAG_BACKWARD,
            ) {
                s if s >= 0 => Ok(()),
                e => Err(MediaError::InternalError(format!(
                    "seek_audio: avformat_seek_file -> {}",
                    e
                ))),
            }
        }
    }
}

impl AudioPlayerFront {
    pub fn process(
        &mut self,
        mut frame: DecodedAudioFrame,
    ) -> Result<DecodedAudioFrame, MediaError> {
        let mut processed = frame::Audio::empty();
        check!(self.resampler.run(&frame.decoded, &mut processed))?;
        frame.decoded = processed;
        Ok(frame)
    }
}

impl AudioSamplerFront {
    pub fn process(
        &mut self, frame: &DecodedAudioFrame, 
        mut sampler_data: Option<&mut AudioSampleData>
    ) -> Result<(), MediaError> {
        let mut processed = frame::Audio::empty();
        check!(self.resampler.run(&frame.decoded, &mut processed))?;

        let index_start = match frame.position / self.step as i64 {
            y if y >= 0 && y < self.intensities.length as i64 => y as usize,
            _ => return Ok(())
        };
        if let Some(sd) = sampler_data.as_mut() {
            match sd.start + sd.intensity.len() {
                0 => sd.start = index_start,
                x if x < index_start => {
                    log::debug!("unexpected {x}, expecting >= {index_start}; filling with zeroes");
                    while sd.start + sd.intensity.len() < index_start {
                        sd.intensity.push(0.);
                    }
                },
                _ => ()
            }
        }

        let data: &[f32] = frame.decoded.plane(0);
        let mut counter = frame.position as u32 % self.step;
        let mut sum: f32 = self.intensities.at(index_start);
        let mut index = index_start;
        for sample in data {
            sum = sum.max(sample.abs());
            counter += 1;
            if counter == self.step {
                self.intensities.set(&[sum], index);
                sampler_data.as_mut().map(|x| {
                    if x.start + x.intensity.len() <= index {
                        x.intensity.push(sum);
                    } else {
                        x.intensity[index - x.start] = sum;
                    }
                });
                counter = 0;
                index += 1;
                if index >= self.intensities.length {
                    return Ok(());
                }
                sum = self.intensities.at(index);
            }
        }
        self.intensities.set(&[sum], index);
        sampler_data.as_mut().map(|x| {
            if x.start + x.intensity.len() <= index {
                x.intensity.push(sum);
            } else {
                x.intensity[index - x.start] = sum;
            }
            x.position = frame.position + frame.decoded.samples() as i64;
        });
        Ok(())
    }

    pub fn data_view(&self, level: usize) -> &[f32] {
        self.intensities.get_level(level)
    }
}

impl AudioContext {
    fn feed(&mut self, packet: &codec::packet::Packet) -> Result<(), MediaError> {
        match self.base.decoder.send_packet(packet) {
            Ok(_) => Ok(()),
            Err(ffmpeg_next::Error::Other { errno: EAGAIN }) => {
                // discard buffer
                warn!("fill: EAGAIN met in sending audio pkt, flushing");
                self.base.decoder.flush();
                Ok(())
            }
            send_packet_error => check!(send_packet_error),
        }
    }

    fn flush(&mut self) {
        self.base.decoder.flush();
    }

    pub fn decode(&mut self) -> Result<Option<DecodedAudioFrame>, MediaError> {
        let mut decoded = frame::Audio::empty();
        match self.base.decoder.receive_frame(&mut decoded) {
            Ok(_) => (),
            Err(ffmpeg_next::Error::Other { errno: EAGAIN }) => {
                return Ok(None);
            }
            receive_frame_error => check!(receive_frame_error)?,
        }

        let position = decoded
            .pts()
            .ok_or(MediaError::InternalError(
                "decoded frame has no pts".to_owned(),
            ))?
            .rescale(self.base.stream_timebase, self.base.pos_timebase);
        let time = f64::from(self.base.pos_timebase) * position as f64;

        Ok(Some(DecodedAudioFrame {
            position,
            time,
            decoded,
        }))
    }

    pub fn stream_index(&self) -> usize {
        self.base.stream_i
    }

    pub fn length(&self) -> usize {
        self.base.length
    }

    pub fn sample_rate(&self) -> u32 {
        self.base.decoder.rate()
    }

    pub fn front(&self) -> &AudioFront {
        &self.front
    }

    pub fn front_mut(&mut self) -> &mut AudioFront {
        &mut self.front
    }
}

impl VideoPlayerFront {
    pub fn process(
        &mut self,
        mut frame: DecodedVideoFrame,
    ) -> Result<DecodedVideoFrame, MediaError> {
        if frame.decoded.format() != self.original_format {
            log::warn!("decoded format is actually {:?}", frame.decoded.format());
            self.original_format = frame.decoded.format();
            self.create_scaler()?;
        }

        // av_frame_alloc
        let mut processed = frame::Video::empty();
        // sws_scale
        check!(self.scaler.run(&frame.decoded, &mut processed))?;
        frame.decoded = processed;
        Ok(frame)
    }

    pub fn set_output_size(&mut self, size: (u32, u32)) -> Result<(), MediaError> {
        if self.output_size == size {
            return Ok(());
        }

        self.output_size = size;
        self.create_scaler()?;
        debug!("set output size: {:?}, format {:?}", size, self.original_format);
        Ok(())
    }

    fn create_scaler(&mut self) -> Result<(), MediaError> {
        // sws_getContext
        self.scaler = scaling::Context::get(
            self.original_format,
            self.original_size.0,
            self.original_size.1,
            format::Pixel::RGBA,
            self.output_size.0,
            self.output_size.1,
            self.scaling_method,
        )
        .map_err(|x| 
            MediaError::InternalError(format!("Can't create scaler: {x}")))?;
        Ok(())
    }
}

impl VideoSamplerFront {
    pub fn process(&mut self, frame: &DecodedVideoFrame, 
        mut sampler_data: Option<&mut VideoSampleData>
    ) -> Result<(), MediaError> {
        let index: usize = match frame.position {
            x if x >= 0 && x < self.keyframes.length as i64 => x.try_into().unwrap(),
            _ => return Ok(()),
        };
        if let Some(sd) = sampler_data.as_mut() {
            match sd.start + sd.keyframes.len() {
                0 => sd.start = index,
                x if x == index => (),
                x => return Err(MediaError::InternalError(format!(
                    "unexpected {x}, expecting {index}")))
            }
        }
        let value = if frame.decoded.is_key() { 2 } else { 1 };
        self.keyframes.set(&[value], index);
        sampler_data.as_mut().map(|x| x.keyframes.push(value));
        Ok(())
    }

    pub fn data_view(&self, level: usize) -> &[u8] {
        self.keyframes.get_level(level)
    }

    pub fn get_keyframe_before(&self, pos: usize) -> Option<usize> {
        let view = self.keyframes.get_leaf_level();
        let mut i = pos;
        loop {
            match view[i] {
                2 => return Some(i),
                1 => {}
                _ => return None,
            }
            if i == 0 {
                return None;
            }
            i -= 1;
        }
    }
}

impl VideoContext {
    fn feed(&mut self, packet: &codec::packet::Packet) -> Result<(), MediaError> {
        match self.base.decoder.send_packet(packet) {
            Ok(_) => Ok(()),
            Err(ffmpeg_next::Error::Other { errno: EAGAIN }) => {
                // discard buffer
                warn!("fill: EAGAIN met in sending video pkt, flushing");
                self.base.decoder.flush();
                Ok(())
            }
            send_packet_error => check!(send_packet_error),
        }
    }

    fn flush(&mut self) {
        self.base.decoder.flush();
    }

    fn decode(&mut self) -> Result<Option<DecodedVideoFrame>, MediaError> {
        let mut decoded = frame::Video::empty();
        match self.base.decoder.receive_frame(&mut decoded) {
            Ok(()) => {}
            Err(ffmpeg_next::Error::Other { errno: EAGAIN }) => {
                trace!("receive: EAGAIN");
                return Ok(None);
            }
            receive_frame_error => check!(receive_frame_error)?,
        }

        let position = decoded
            .pts()
            // fall back to packet's DTS if no pts available (as in AVI)
            .unwrap_or(decoded.packet().dts)
            .rescale(self.base.stream_timebase, self.base.pos_timebase);
        let time = f64::from(self.base.pos_timebase) * position as f64;

        if let Some(accel) = &self.base.accelerator {
            let mut sw_frame = frame::Video::empty();
            check!(accel.transfer_frame(&decoded, &mut sw_frame))?;
            decoded = sw_frame;
        }

        Ok(Some(DecodedVideoFrame {
            position,
            time,
            decoded,
        }))
    }

    pub fn stream_index(&self) -> usize {
        self.base.stream_i
    }

    pub fn length(&self) -> usize {
        self.base.length
    }

    pub fn original_size(&self) -> (u32, u32) {
        self.base.original_size
    }

    pub fn sample_aspect_ratio(&self) -> Rational {
        self.base.sample_aspect_ratio
    }

    pub fn framerate(&self) -> Rational {
        self.base.framerate
    }

    // pub fn pixel_format(&self) -> format::Pixel {
    //     self.base.decoder.format()
    // }

    pub fn front(&self) -> &VideoFront {
        &self.front
    }

    pub fn front_mut(&mut self) -> &mut VideoFront {
        &mut self.front
    }
}

#[cfg(test)]
mod tests {
    use std::time::Instant;
<<<<<<< HEAD
=======

>>>>>>> 73c394a1
    use crate::media::{accel, internal::{AudioFront, Frame, VideoFront}, MediaPlayback};

    #[test]
    fn configuration() {
        ffmpeg::init().unwrap();
        println!("{}", ffmpeg::util::configuration());
    }

    #[test]
    fn performance() {
        eprintln!("list of available accelerators:");
        for t in accel::HardwareDecoder::available_types() {
            println!("-- {t}");
        }

        let path = "E:\\Rural Landscape.mp4";
        // let path = "/Users/emf/Downloads/Rural Landscape.mp4";
        let mut playback = MediaPlayback::from_file(path).unwrap();
        playback.open_video(None, false).unwrap();
        playback.open_audio(None).unwrap();
        if let VideoFront::Player(x) = playback.video_mut().unwrap().front_mut() {
            x.set_output_size((768, 432)).unwrap();
        }
        println!("reading frames");
        let start = Instant::now();
        let mut i = 0;
        let mut iv = 0;
        let mut ia = 0;
        while i < 10000 {
            match playback.get_next().unwrap() {
                Some(Frame::Video(f)) => {
<<<<<<< HEAD
                    if let VideoFront::Player(x) = playback.video_mut().unwrap().front_mut() {
                        x.process(f).unwrap();
                    }
                    iv += 1;
                }
                Some(Frame::Audio(f)) => {
                    if let AudioFront::Player(x) = playback.audio_mut().unwrap().front_mut() {
                        x.process(f).unwrap();
                    }
=======
                    // if let VideoFront::Player(x) = playback.video_mut().unwrap().front_mut() {
                    //     x.process(f).unwrap();
                    // }
                    iv += 1;
                }
                Some(Frame::Audio(f)) => {
                    // if let AudioFront::Player(x) = playback.audio_mut().unwrap().front_mut() {
                    //     x.process(f).unwrap();
                    // }
>>>>>>> 73c394a1
                    ia += 1;
                }
                None => break,
            }
            i += 1;
        }
        println!("read {i} frames ({iv} video, {ia} audio) in {}s", start.elapsed().as_secs_f32());
    }
}<|MERGE_RESOLUTION|>--- conflicted
+++ resolved
@@ -895,10 +895,7 @@
 #[cfg(test)]
 mod tests {
     use std::time::Instant;
-<<<<<<< HEAD
-=======
-
->>>>>>> 73c394a1
+
     use crate::media::{accel, internal::{AudioFront, Frame, VideoFront}, MediaPlayback};
 
     #[test]
@@ -930,17 +927,6 @@
         while i < 10000 {
             match playback.get_next().unwrap() {
                 Some(Frame::Video(f)) => {
-<<<<<<< HEAD
-                    if let VideoFront::Player(x) = playback.video_mut().unwrap().front_mut() {
-                        x.process(f).unwrap();
-                    }
-                    iv += 1;
-                }
-                Some(Frame::Audio(f)) => {
-                    if let AudioFront::Player(x) = playback.audio_mut().unwrap().front_mut() {
-                        x.process(f).unwrap();
-                    }
-=======
                     // if let VideoFront::Player(x) = playback.video_mut().unwrap().front_mut() {
                     //     x.process(f).unwrap();
                     // }
@@ -950,7 +936,6 @@
                     // if let AudioFront::Player(x) = playback.audio_mut().unwrap().front_mut() {
                     //     x.process(f).unwrap();
                     // }
->>>>>>> 73c394a1
                     ia += 1;
                 }
                 None => break,
